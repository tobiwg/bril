# This file is automatically @generated by Cargo.
# It is not intended for manual editing.
version = 4

[[package]]
name = "ahash"
version = "0.8.3"
source = "registry+https://github.com/rust-lang/crates.io-index"
checksum = "2c99f64d1e06488f620f932677e24bc6e2897582980441ae90a671415bd7ec2f"
dependencies = [
 "cfg-if",
 "once_cell",
 "version_check",
]

[[package]]
name = "anyhow"
version = "1.0.57"
source = "registry+https://github.com/rust-lang/crates.io-index"
checksum = "08f9b8508dccb7687a1d6c4ce66b2b0ecef467c94667de27d8d7fe1f8d2a9cdc"

[[package]]
name = "arbitrary"
version = "1.3.2"
source = "registry+https://github.com/rust-lang/crates.io-index"
checksum = "7d5a26814d8dcb93b0e5a0ff3c6d80a8843bafb21b39e8e18a6f05471870e110"

[[package]]
name = "argh"
version = "0.1.12"
source = "registry+https://github.com/rust-lang/crates.io-index"
checksum = "7af5ba06967ff7214ce4c7419c7d185be7ecd6cc4965a8f6e1d8ce0398aad219"
dependencies = [
 "argh_derive",
 "argh_shared",
]

[[package]]
name = "argh_derive"
version = "0.1.12"
source = "registry+https://github.com/rust-lang/crates.io-index"
checksum = "56df0aeedf6b7a2fc67d06db35b09684c3e8da0c95f8f27685cb17e08413d87a"
dependencies = [
 "argh_shared",
 "proc-macro2",
 "quote",
<<<<<<< HEAD
 "syn 2.0.96",
=======
 "syn 2.0.98",
>>>>>>> 971a8bbe
]

[[package]]
name = "argh_shared"
version = "0.1.12"
source = "registry+https://github.com/rust-lang/crates.io-index"
checksum = "5693f39141bda5760ecc4111ab08da40565d1771038c4a0250f03457ec707531"
dependencies = [
 "serde",
]

[[package]]
name = "bitflags"
version = "1.3.2"
source = "registry+https://github.com/rust-lang/crates.io-index"
checksum = "bef38d45163c2f1dde094a7dfd33ccf595c92905c8f8f4fdc18d06fb1037718a"

[[package]]
name = "bril-rs"
version = "0.1.0"
dependencies = [
 "serde",
 "serde_json",
 "thiserror",
]

[[package]]
name = "brilift"
version = "0.1.0"
dependencies = [
 "argh",
 "bril-rs",
 "cranelift-codegen",
 "cranelift-frontend",
 "cranelift-jit",
 "cranelift-module",
 "cranelift-native",
 "cranelift-object",
 "enum-map",
 "simplelog",
]

[[package]]
name = "bumpalo"
version = "3.12.2"
source = "registry+https://github.com/rust-lang/crates.io-index"
checksum = "3c6ed94e98ecff0c12dd1b04c15ec0d7d9458ca8fe806cea6f12954efe74c63b"

[[package]]
name = "cfg-if"
version = "1.0.0"
source = "registry+https://github.com/rust-lang/crates.io-index"
checksum = "baf1de4339761588bc0619e3cbc0120ee582ebb74b53b4efbf79117bd2da40fd"

[[package]]
name = "cranelift-bforest"
version = "0.110.1"
source = "registry+https://github.com/rust-lang/crates.io-index"
checksum = "effa84ab2023f7138045ece6b326588c17447ca22e66db71ec15cb0a6c0c4ad2"
dependencies = [
 "cranelift-entity",
]

[[package]]
name = "cranelift-bitset"
version = "0.110.1"
source = "registry+https://github.com/rust-lang/crates.io-index"
checksum = "38a1dfc50dca188a15d938867c4400589530bcb0138f7022aae6d059d1d8c309"

[[package]]
name = "cranelift-codegen"
version = "0.110.1"
source = "registry+https://github.com/rust-lang/crates.io-index"
checksum = "821c20c639350158ecca928dc2a244d0d1c9cef2377a378fc62a445a286eb1ca"
dependencies = [
 "bumpalo",
 "cranelift-bforest",
 "cranelift-bitset",
 "cranelift-codegen-meta",
 "cranelift-codegen-shared",
 "cranelift-control",
 "cranelift-entity",
 "cranelift-isle",
 "gimli",
 "hashbrown 0.14.1",
 "log",
 "regalloc2",
 "rustc-hash",
 "smallvec",
 "target-lexicon",
]

[[package]]
name = "cranelift-codegen-meta"
version = "0.110.1"
source = "registry+https://github.com/rust-lang/crates.io-index"
checksum = "064473f2fd59b44fa2c9aaa60de1f9c44db5e13521e28bc85d2b92ee535ef625"
dependencies = [
 "cranelift-codegen-shared",
]

[[package]]
name = "cranelift-codegen-shared"
version = "0.110.1"
source = "registry+https://github.com/rust-lang/crates.io-index"
checksum = "d0f39b9ebfd2febdc2acfb9a0fca110665bcd5a6839502576307735ed07b2177"

[[package]]
name = "cranelift-control"
version = "0.110.1"
source = "registry+https://github.com/rust-lang/crates.io-index"
checksum = "94e125c189c3a1ca8dfe209fc6f46edba058a6d24e0b92aff69459a15f4711e7"
dependencies = [
 "arbitrary",
]

[[package]]
name = "cranelift-entity"
version = "0.110.1"
source = "registry+https://github.com/rust-lang/crates.io-index"
checksum = "ea62eb109baec2247e1a6fa7b74c0f584b1e76e289cfd7017385b4b031fc8450"
dependencies = [
 "cranelift-bitset",
]

[[package]]
name = "cranelift-frontend"
version = "0.110.1"
source = "registry+https://github.com/rust-lang/crates.io-index"
checksum = "722b089357aacb6c7528b2e59a5fe00917d61ce63448b25a3e477a5b7819fac8"
dependencies = [
 "cranelift-codegen",
 "log",
 "smallvec",
 "target-lexicon",
]

[[package]]
name = "cranelift-isle"
version = "0.110.1"
source = "registry+https://github.com/rust-lang/crates.io-index"
checksum = "c4b5005a48288e7fc2a2991a377831c534e26929b063c379c018060727785a9b"

[[package]]
name = "cranelift-jit"
version = "0.110.1"
source = "registry+https://github.com/rust-lang/crates.io-index"
checksum = "f843932baf8d1025c5f114b929eda172d74b7163d058e0de2597c308b567c7e9"
dependencies = [
 "anyhow",
 "cranelift-codegen",
 "cranelift-control",
 "cranelift-entity",
 "cranelift-module",
 "cranelift-native",
 "libc",
 "log",
 "region",
 "target-lexicon",
 "wasmtime-jit-icache-coherence",
 "windows-sys",
]

[[package]]
name = "cranelift-module"
version = "0.110.1"
source = "registry+https://github.com/rust-lang/crates.io-index"
checksum = "449819ef1c4af139cf1b9717916fcaea0e23248853d3e95135139773a842d3eb"
dependencies = [
 "anyhow",
 "cranelift-codegen",
 "cranelift-control",
]

[[package]]
name = "cranelift-native"
version = "0.110.1"
source = "registry+https://github.com/rust-lang/crates.io-index"
checksum = "3ae2d48f38081a9e679ad795bd36bb29bedeb5552fc1c195185bf9885fa1b16e"
dependencies = [
 "cranelift-codegen",
 "libc",
 "target-lexicon",
]

[[package]]
name = "cranelift-object"
version = "0.110.1"
source = "registry+https://github.com/rust-lang/crates.io-index"
checksum = "3a39ee2cfd0ec485eca76f6b4dc17701a280fa406bc05137bb43f1635ed12c9f"
dependencies = [
 "anyhow",
 "cranelift-codegen",
 "cranelift-control",
 "cranelift-module",
 "log",
 "object",
 "target-lexicon",
]

[[package]]
name = "crc32fast"
version = "1.3.2"
source = "registry+https://github.com/rust-lang/crates.io-index"
checksum = "b540bd8bc810d3885c6ea91e2018302f68baba2129ab3e88f32389ee9370880d"
dependencies = [
 "cfg-if",
]

[[package]]
name = "enum-map"
version = "2.7.3"
source = "registry+https://github.com/rust-lang/crates.io-index"
checksum = "6866f3bfdf8207509a033af1a75a7b08abda06bbaaeae6669323fd5a097df2e9"
dependencies = [
 "enum-map-derive",
]

[[package]]
name = "enum-map-derive"
version = "0.17.0"
source = "registry+https://github.com/rust-lang/crates.io-index"
checksum = "f282cfdfe92516eb26c2af8589c274c7c17681f5ecc03c18255fe741c6aa64eb"
dependencies = [
 "proc-macro2",
 "quote",
<<<<<<< HEAD
 "syn 2.0.96",
=======
 "syn 2.0.98",
>>>>>>> 971a8bbe
]

[[package]]
name = "equivalent"
version = "1.0.1"
source = "registry+https://github.com/rust-lang/crates.io-index"
checksum = "5443807d6dff69373d433ab9ef5378ad8df50ca6298caf15de6e52e24aaf54d5"

[[package]]
name = "fallible-iterator"
version = "0.3.0"
source = "registry+https://github.com/rust-lang/crates.io-index"
checksum = "2acce4a10f12dc2fb14a218589d4f1f62ef011b2d0cc4b3cb1bba8e94da14649"

[[package]]
name = "gimli"
version = "0.28.0"
source = "registry+https://github.com/rust-lang/crates.io-index"
checksum = "6fb8d784f27acf97159b40fc4db5ecd8aa23b9ad5ef69cdd136d3bc80665f0c0"
dependencies = [
 "fallible-iterator",
 "indexmap",
 "stable_deref_trait",
]

[[package]]
name = "hashbrown"
version = "0.13.2"
source = "registry+https://github.com/rust-lang/crates.io-index"
checksum = "43a3c133739dddd0d2990f9a4bdf8eb4b21ef50e4851ca85ab661199821d510e"
dependencies = [
 "ahash",
]

[[package]]
name = "hashbrown"
version = "0.14.1"
source = "registry+https://github.com/rust-lang/crates.io-index"
checksum = "7dfda62a12f55daeae5015f81b0baea145391cb4520f86c248fc615d72640d12"
dependencies = [
 "ahash",
]

[[package]]
name = "indexmap"
version = "2.0.2"
source = "registry+https://github.com/rust-lang/crates.io-index"
checksum = "8adf3ddd720272c6ea8bf59463c04e0f93d0bbf7c5439b691bca2987e0270897"
dependencies = [
 "equivalent",
 "hashbrown 0.14.1",
]

[[package]]
name = "itoa"
version = "1.0.2"
source = "registry+https://github.com/rust-lang/crates.io-index"
checksum = "112c678d4050afce233f4f2852bb2eb519230b3cf12f33585275537d7e41578d"

[[package]]
name = "libc"
version = "0.2.126"
source = "registry+https://github.com/rust-lang/crates.io-index"
checksum = "349d5a591cd28b49e1d1037471617a32ddcda5731b99419008085f72d5a53836"

[[package]]
name = "log"
version = "0.4.17"
source = "registry+https://github.com/rust-lang/crates.io-index"
checksum = "abb12e687cfb44aa40f41fc3978ef76448f9b6038cad6aef4259d3c095a2382e"
dependencies = [
 "cfg-if",
]

[[package]]
name = "mach"
version = "0.3.2"
source = "registry+https://github.com/rust-lang/crates.io-index"
checksum = "b823e83b2affd8f40a9ee8c29dbc56404c1e34cd2710921f2801e2cf29527afa"
dependencies = [
 "libc",
]

[[package]]
name = "memchr"
version = "2.5.0"
source = "registry+https://github.com/rust-lang/crates.io-index"
checksum = "2dffe52ecf27772e601905b7522cb4ef790d2cc203488bbd0e2fe85fcb74566d"

[[package]]
name = "num_threads"
version = "0.1.6"
source = "registry+https://github.com/rust-lang/crates.io-index"
checksum = "2819ce041d2ee131036f4fc9d6ae7ae125a3a40e97ba64d04fe799ad9dabbb44"
dependencies = [
 "libc",
]

[[package]]
name = "object"
version = "0.36.3"
source = "registry+https://github.com/rust-lang/crates.io-index"
checksum = "27b64972346851a39438c60b341ebc01bba47464ae329e55cf343eb93964efd9"
dependencies = [
 "crc32fast",
 "hashbrown 0.14.1",
 "indexmap",
 "memchr",
]

[[package]]
name = "once_cell"
version = "1.17.1"
source = "registry+https://github.com/rust-lang/crates.io-index"
checksum = "b7e5500299e16ebb147ae15a00a942af264cf3688f47923b8fc2cd5858f23ad3"

[[package]]
name = "proc-macro2"
version = "1.0.93"
source = "registry+https://github.com/rust-lang/crates.io-index"
checksum = "60946a68e5f9d28b0dc1c21bb8a97ee7d018a8b322fa57838ba31cc878e22d99"
dependencies = [
 "unicode-ident",
]

[[package]]
name = "quote"
version = "1.0.35"
source = "registry+https://github.com/rust-lang/crates.io-index"
checksum = "291ec9ab5efd934aaf503a6466c5d5251535d108ee747472c3977cc5acc868ef"
dependencies = [
 "proc-macro2",
]

[[package]]
name = "regalloc2"
version = "0.9.3"
source = "registry+https://github.com/rust-lang/crates.io-index"
checksum = "ad156d539c879b7a24a363a2016d77961786e71f48f2e2fc8302a92abd2429a6"
dependencies = [
 "hashbrown 0.13.2",
 "log",
 "rustc-hash",
 "slice-group-by",
 "smallvec",
]

[[package]]
name = "region"
version = "2.2.0"
source = "registry+https://github.com/rust-lang/crates.io-index"
checksum = "877e54ea2adcd70d80e9179344c97f93ef0dffd6b03e1f4529e6e83ab2fa9ae0"
dependencies = [
 "bitflags",
 "libc",
 "mach",
 "winapi",
]

[[package]]
name = "rustc-hash"
version = "1.1.0"
source = "registry+https://github.com/rust-lang/crates.io-index"
checksum = "08d43f7aa6b08d49f382cde6a7982047c3426db949b1424bc4b7ec9ae12c6ce2"

[[package]]
name = "ryu"
version = "1.0.10"
source = "registry+https://github.com/rust-lang/crates.io-index"
checksum = "f3f6f92acf49d1b98f7a81226834412ada05458b7364277387724a237f062695"

[[package]]
name = "serde"
version = "1.0.137"
source = "registry+https://github.com/rust-lang/crates.io-index"
checksum = "61ea8d54c77f8315140a05f4c7237403bf38b72704d031543aa1d16abbf517d1"
dependencies = [
 "serde_derive",
]

[[package]]
name = "serde_derive"
version = "1.0.137"
source = "registry+https://github.com/rust-lang/crates.io-index"
checksum = "1f26faba0c3959972377d3b2d306ee9f71faee9714294e41bb777f83f88578be"
dependencies = [
 "proc-macro2",
 "quote",
 "syn 1.0.95",
]

[[package]]
name = "serde_json"
version = "1.0.81"
source = "registry+https://github.com/rust-lang/crates.io-index"
checksum = "9b7ce2b32a1aed03c558dc61a5cd328f15aff2dbc17daad8fb8af04d2100e15c"
dependencies = [
 "itoa",
 "ryu",
 "serde",
]

[[package]]
name = "simplelog"
version = "0.12.2"
source = "registry+https://github.com/rust-lang/crates.io-index"
checksum = "16257adbfaef1ee58b1363bdc0664c9b8e1e30aed86049635fb5f147d065a9c0"
dependencies = [
 "log",
 "termcolor",
 "time",
]

[[package]]
name = "slice-group-by"
version = "0.3.1"
source = "registry+https://github.com/rust-lang/crates.io-index"
checksum = "826167069c09b99d56f31e9ae5c99049e932a98c9dc2dac47645b08dbbf76ba7"

[[package]]
name = "smallvec"
version = "1.8.0"
source = "registry+https://github.com/rust-lang/crates.io-index"
checksum = "f2dd574626839106c320a323308629dcb1acfc96e32a8cba364ddc61ac23ee83"

[[package]]
name = "stable_deref_trait"
version = "1.2.0"
source = "registry+https://github.com/rust-lang/crates.io-index"
checksum = "a8f112729512f8e442d81f95a8a7ddf2b7c6b8a1a6f509a95864142b30cab2d3"

[[package]]
name = "syn"
version = "1.0.95"
source = "registry+https://github.com/rust-lang/crates.io-index"
checksum = "fbaf6116ab8924f39d52792136fb74fd60a80194cf1b1c6ffa6453eef1c3f942"
dependencies = [
 "proc-macro2",
 "quote",
 "unicode-ident",
]

[[package]]
name = "syn"
<<<<<<< HEAD
version = "2.0.96"
source = "registry+https://github.com/rust-lang/crates.io-index"
checksum = "d5d0adab1ae378d7f53bdebc67a39f1f151407ef230f0ce2883572f5d8985c80"
=======
version = "2.0.98"
source = "registry+https://github.com/rust-lang/crates.io-index"
checksum = "36147f1a48ae0ec2b5b3bc5b537d267457555a10dc06f3dbc8cb11ba3006d3b1"
>>>>>>> 971a8bbe
dependencies = [
 "proc-macro2",
 "quote",
 "unicode-ident",
]

[[package]]
name = "target-lexicon"
version = "0.12.13"
source = "registry+https://github.com/rust-lang/crates.io-index"
checksum = "69758bda2e78f098e4ccb393021a0963bb3442eac05f135c30f61b7370bbafae"

[[package]]
name = "termcolor"
version = "1.1.3"
source = "registry+https://github.com/rust-lang/crates.io-index"
checksum = "bab24d30b911b2376f3a13cc2cd443142f0c81dda04c118693e35b3835757755"
dependencies = [
 "winapi-util",
]

[[package]]
name = "thiserror"
version = "2.0.11"
source = "registry+https://github.com/rust-lang/crates.io-index"
checksum = "d452f284b73e6d76dd36758a0c8684b1d5be31f92b89d07fd5822175732206fc"
dependencies = [
 "thiserror-impl",
]

[[package]]
name = "thiserror-impl"
version = "2.0.11"
source = "registry+https://github.com/rust-lang/crates.io-index"
checksum = "26afc1baea8a989337eeb52b6e72a039780ce45c3edfcc9c5b9d112feeb173c2"
dependencies = [
 "proc-macro2",
 "quote",
<<<<<<< HEAD
 "syn 2.0.96",
=======
 "syn 2.0.98",
>>>>>>> 971a8bbe
]

[[package]]
name = "time"
version = "0.3.9"
source = "registry+https://github.com/rust-lang/crates.io-index"
checksum = "c2702e08a7a860f005826c6815dcac101b19b5eb330c27fe4a5928fec1d20ddd"
dependencies = [
 "itoa",
 "libc",
 "num_threads",
 "time-macros",
]

[[package]]
name = "time-macros"
version = "0.2.4"
source = "registry+https://github.com/rust-lang/crates.io-index"
checksum = "42657b1a6f4d817cda8e7a0ace261fe0cc946cf3a80314390b22cc61ae080792"

[[package]]
name = "unicode-ident"
version = "1.0.0"
source = "registry+https://github.com/rust-lang/crates.io-index"
checksum = "d22af068fba1eb5edcb4aea19d382b2a3deb4c8f9d475c589b6ada9e0fd493ee"

[[package]]
name = "version_check"
version = "0.9.4"
source = "registry+https://github.com/rust-lang/crates.io-index"
checksum = "49874b5167b65d7193b8aba1567f5c7d93d001cafc34600cee003eda787e483f"

[[package]]
name = "wasmtime-jit-icache-coherence"
version = "23.0.1"
source = "registry+https://github.com/rust-lang/crates.io-index"
checksum = "7fddf3e2980fb1d123d1fcac55189e417fdd3dba4f62139b5a0a1f9efe5669d5"
dependencies = [
 "anyhow",
 "cfg-if",
 "libc",
 "windows-sys",
]

[[package]]
name = "winapi"
version = "0.3.9"
source = "registry+https://github.com/rust-lang/crates.io-index"
checksum = "5c839a674fcd7a98952e593242ea400abe93992746761e38641405d28b00f419"
dependencies = [
 "winapi-i686-pc-windows-gnu",
 "winapi-x86_64-pc-windows-gnu",
]

[[package]]
name = "winapi-i686-pc-windows-gnu"
version = "0.4.0"
source = "registry+https://github.com/rust-lang/crates.io-index"
checksum = "ac3b87c63620426dd9b991e5ce0329eff545bccbbb34f3be09ff6fb6ab51b7b6"

[[package]]
name = "winapi-util"
version = "0.1.5"
source = "registry+https://github.com/rust-lang/crates.io-index"
checksum = "70ec6ce85bb158151cae5e5c87f95a8e97d2c0c4b001223f33a334e3ce5de178"
dependencies = [
 "winapi",
]

[[package]]
name = "winapi-x86_64-pc-windows-gnu"
version = "0.4.0"
source = "registry+https://github.com/rust-lang/crates.io-index"
checksum = "712e227841d057c1ee1cd2fb22fa7e5a5461ae8e48fa2ca79ec42cfc1931183f"

[[package]]
name = "windows-sys"
version = "0.52.0"
source = "registry+https://github.com/rust-lang/crates.io-index"
checksum = "282be5f36a8ce781fad8c8ae18fa3f9beff57ec1b52cb3de0789201425d9a33d"
dependencies = [
 "windows-targets",
]

[[package]]
name = "windows-targets"
version = "0.52.4"
source = "registry+https://github.com/rust-lang/crates.io-index"
checksum = "7dd37b7e5ab9018759f893a1952c9420d060016fc19a472b4bb20d1bdd694d1b"
dependencies = [
 "windows_aarch64_gnullvm",
 "windows_aarch64_msvc",
 "windows_i686_gnu",
 "windows_i686_msvc",
 "windows_x86_64_gnu",
 "windows_x86_64_gnullvm",
 "windows_x86_64_msvc",
]

[[package]]
name = "windows_aarch64_gnullvm"
version = "0.52.4"
source = "registry+https://github.com/rust-lang/crates.io-index"
checksum = "bcf46cf4c365c6f2d1cc93ce535f2c8b244591df96ceee75d8e83deb70a9cac9"

[[package]]
name = "windows_aarch64_msvc"
version = "0.52.4"
source = "registry+https://github.com/rust-lang/crates.io-index"
checksum = "da9f259dd3bcf6990b55bffd094c4f7235817ba4ceebde8e6d11cd0c5633b675"

[[package]]
name = "windows_i686_gnu"
version = "0.52.4"
source = "registry+https://github.com/rust-lang/crates.io-index"
checksum = "b474d8268f99e0995f25b9f095bc7434632601028cf86590aea5c8a5cb7801d3"

[[package]]
name = "windows_i686_msvc"
version = "0.52.4"
source = "registry+https://github.com/rust-lang/crates.io-index"
checksum = "1515e9a29e5bed743cb4415a9ecf5dfca648ce85ee42e15873c3cd8610ff8e02"

[[package]]
name = "windows_x86_64_gnu"
version = "0.52.4"
source = "registry+https://github.com/rust-lang/crates.io-index"
checksum = "5eee091590e89cc02ad514ffe3ead9eb6b660aedca2183455434b93546371a03"

[[package]]
name = "windows_x86_64_gnullvm"
version = "0.52.4"
source = "registry+https://github.com/rust-lang/crates.io-index"
checksum = "77ca79f2451b49fa9e2af39f0747fe999fcda4f5e241b2898624dca97a1f2177"

[[package]]
name = "windows_x86_64_msvc"
version = "0.52.4"
source = "registry+https://github.com/rust-lang/crates.io-index"
checksum = "32b752e52a2da0ddfbdbcc6fceadfeede4c939ed16d13e648833a61dfb611ed8"<|MERGE_RESOLUTION|>--- conflicted
+++ resolved
@@ -44,11 +44,7 @@
  "argh_shared",
  "proc-macro2",
  "quote",
-<<<<<<< HEAD
- "syn 2.0.96",
-=======
  "syn 2.0.98",
->>>>>>> 971a8bbe
 ]
 
 [[package]]
@@ -275,11 +271,7 @@
 dependencies = [
  "proc-macro2",
  "quote",
-<<<<<<< HEAD
- "syn 2.0.96",
-=======
  "syn 2.0.98",
->>>>>>> 971a8bbe
 ]
 
 [[package]]
@@ -524,15 +516,9 @@
 
 [[package]]
 name = "syn"
-<<<<<<< HEAD
-version = "2.0.96"
-source = "registry+https://github.com/rust-lang/crates.io-index"
-checksum = "d5d0adab1ae378d7f53bdebc67a39f1f151407ef230f0ce2883572f5d8985c80"
-=======
 version = "2.0.98"
 source = "registry+https://github.com/rust-lang/crates.io-index"
 checksum = "36147f1a48ae0ec2b5b3bc5b537d267457555a10dc06f3dbc8cb11ba3006d3b1"
->>>>>>> 971a8bbe
 dependencies = [
  "proc-macro2",
  "quote",
@@ -571,11 +557,7 @@
 dependencies = [
  "proc-macro2",
  "quote",
-<<<<<<< HEAD
- "syn 2.0.96",
-=======
  "syn 2.0.98",
->>>>>>> 971a8bbe
 ]
 
 [[package]]
